--- conflicted
+++ resolved
@@ -9,6 +9,7 @@
 import dan200.computercraft.api.filesystem.IMount;
 
 import javax.annotation.Nonnull;
+import java.io.IOException;
 import java.io.InputStream;
 import java.nio.channels.ReadableByteChannel;
 import java.util.List;
@@ -46,12 +47,8 @@
 
     @Nonnull
     @Override
-<<<<<<< HEAD
-    public InputStream openForRead( @Nonnull String path )
-=======
     @Deprecated
     public InputStream openForRead( @Nonnull String path ) throws IOException
->>>>>>> 518eefbe
     {
         throw new IOException( "/" + path + ": No such file" );
     }
