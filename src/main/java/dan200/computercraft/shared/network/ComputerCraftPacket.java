--- conflicted
+++ resolved
@@ -30,13 +30,9 @@
 
     // To client
     public static final byte ComputerChanged = 7;
-<<<<<<< HEAD
     public static final byte ComputerTerminalChanged = 8;
     public static final byte ComputerDeleted = 9;
-=======
-    public static final byte ComputerDeleted = 8;
     public static final byte PlayRecord = 10;
->>>>>>> afec3743
 
     // Packet class
     public byte m_packetType;
