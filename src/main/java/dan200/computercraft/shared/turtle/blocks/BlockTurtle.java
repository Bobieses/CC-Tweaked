--- conflicted
+++ resolved
@@ -153,11 +153,7 @@
     @Override
     public float getExplosionResistance( BlockState state, IWorldReader world, BlockPos pos, @Nullable Entity exploder, Explosion explosion )
     {
-<<<<<<< HEAD
-        if( getFamily() == ComputerFamily.Advanced && (exploder instanceof LivingEntity || exploder instanceof DamagingProjectileEntity) )
-=======
-        if( getFamily() == ComputerFamily.Advanced || exploder instanceof EntityLivingBase || exploder instanceof EntityFireball )
->>>>>>> eb5cff10
+        if( getFamily() == ComputerFamily.Advanced || exploder instanceof LivingEntity || exploder instanceof DamagingProjectileEntity )
         {
             return 2000;
         }
