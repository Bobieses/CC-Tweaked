/*
 * This file is part of ComputerCraft - http://www.computercraft.info
 * Copyright Daniel Ratcliffe, 2011-2020. Do not distribute without permission.
 * Send enquiries to dratcliffe@gmail.com
 */
package dan200.computercraft.shared.computer.apis;

import com.google.common.collect.ImmutableMap;
import com.mojang.brigadier.tree.CommandNode;
import com.mojang.brigadier.tree.LiteralCommandNode;
import dan200.computercraft.ComputerCraft;
import dan200.computercraft.api.lua.ILuaAPI;
import dan200.computercraft.api.lua.ILuaContext;
import dan200.computercraft.api.lua.LuaException;
import dan200.computercraft.shared.computer.blocks.TileCommandComputer;
import dan200.computercraft.shared.util.NBTUtil;
import net.minecraft.block.Block;
import net.minecraft.block.BlockState;
import net.minecraft.command.CommandSource;
import net.minecraft.command.Commands;
import net.minecraft.nbt.CompoundNBT;
import net.minecraft.server.MinecraftServer;
import net.minecraft.state.IProperty;
import net.minecraft.tileentity.TileEntity;
import net.minecraft.util.math.BlockPos;
import net.minecraft.world.World;
import net.minecraftforge.registries.ForgeRegistries;

import javax.annotation.Nonnull;
import java.util.ArrayList;
import java.util.HashMap;
import java.util.List;
import java.util.Map;

import static dan200.computercraft.api.lua.ArgumentHelper.getInt;
import static dan200.computercraft.api.lua.ArgumentHelper.getString;

public class CommandAPI implements ILuaAPI
{
    private TileCommandComputer m_computer;

    public CommandAPI( TileCommandComputer computer )
    {
        m_computer = computer;
    }

    // ILuaAPI implementation

    @Override
    public String[] getNames()
    {
        return new String[] { "commands" };
    }

    @Nonnull
    @Override
    public String[] getMethodNames()
    {
        return new String[] {
            "exec",
            "execAsync",
            "list",
            "getBlockPosition",
            "getBlockInfos",
            "getBlockInfo",
        };
    }

    private static Object createOutput( String output )
    {
        return new Object[] { output };
    }

    private Object[] doCommand( String command )
    {
        MinecraftServer server = m_computer.getWorld().getServer();
        if( server == null || !server.isCommandBlockEnabled() )
        {
            return new Object[] { false, createOutput( "Command blocks disabled by server" ) };
        }

        Commands commandManager = server.getCommandManager();
        TileCommandComputer.CommandReceiver receiver = m_computer.getReceiver();
        try
        {
            receiver.clearOutput();
            int result = commandManager.handleCommand( m_computer.getSource(), command );
            return new Object[] { result > 0, receiver.copyOutput(), result };
        }
        catch( Throwable t )
        {
            if( ComputerCraft.logPeripheralErrors ) ComputerCraft.log.error( "Error running command.", t );
            return new Object[] { false, createOutput( "Java Exception Thrown: " + t ) };
        }
    }

    private static Object getBlockInfo( World world, BlockPos pos )
    {
        // Get the details of the block
        BlockState state = world.getBlockState( pos );
        Block block = state.getBlock();

        Map<Object, Object> table = new HashMap<>();
        table.put( "name", ForgeRegistries.BLOCKS.getKey( block ).toString() );

        Map<Object, Object> stateTable = new HashMap<>();
        for( ImmutableMap.Entry<IProperty<?>, Comparable<?>> entry : state.getValues().entrySet() )
        {
            IProperty<?> property = entry.getKey();
            stateTable.put( property.getName(), getPropertyValue( property, entry.getValue() ) );
        }
        table.put( "state", stateTable );

        TileEntity tile = world.getTileEntity( pos );
        if( tile != null ) table.put( "nbt", NBTUtil.toLua( tile.write( new CompoundNBT() ) ) );

        return table;
    }

    @SuppressWarnings( { "unchecked", "rawtypes" } )
    private static Object getPropertyValue( IProperty property, Comparable value )
    {
        if( value instanceof String || value instanceof Number || value instanceof Boolean ) return value;
        return property.getName( value );
    }

    @Override
    public Object[] callMethod( @Nonnull ILuaContext context, int method, @Nonnull Object[] arguments ) throws LuaException, InterruptedException
    {
        switch( method )
        {
            case 0: // exec
            {
                final String command = getString( arguments, 0 );
                return context.executeMainThreadTask( () -> doCommand( command ) );
            }
            case 1: // execAsync
            {
                final String command = getString( arguments, 0 );
                long taskID = context.issueMainThreadTask( () -> doCommand( command ) );
                return new Object[] { taskID };
            }
            case 2:
                // list
                return context.executeMainThreadTask( () ->
                {
<<<<<<< HEAD
                    MinecraftServer server = m_computer.getWorld().getServer();

                    if( server == null ) return new Object[] { Collections.emptyMap() };
                    CommandNode<CommandSource> node = server.getCommandManager().getDispatcher().getRoot();
                    for( int j = 0; j < arguments.length; j++ )
                    {
                        String name = getString( arguments, j );
                        node = node.getChild( name );
                        if( !(node instanceof LiteralCommandNode) ) return new Object[] { Collections.emptyMap() };
                    }

                    int i = 1;
                    Map<Object, Object> result = new HashMap<>();
                    for( CommandNode<?> child : node.getChildren() )
                    {
                        if( child instanceof LiteralCommandNode<?> ) result.put( i++, child.getName() );
=======
                    List<String> result = new ArrayList<>();
                    MinecraftServer server = m_computer.getWorld().getMinecraftServer();
                    if( server != null )
                    {
                        ICommandManager commandManager = server.getCommandManager();
                        ICommandSender commandSender = m_computer.getCommandSender();
                        Map<String, ICommand> commands = commandManager.getCommands();
                        for( Map.Entry<String, ICommand> entry : commands.entrySet() )
                        {
                            String name = entry.getKey();
                            ICommand command = entry.getValue();
                            try
                            {
                                if( command.checkPermission( server, commandSender ) )
                                {
                                    result.add( name );
                                }
                            }
                            catch( Throwable t )
                            {
                                // Ignore buggy command
                                if( ComputerCraft.logPeripheralErrors )
                                {
                                    ComputerCraft.log.error( "Error checking permissions of command.", t );
                                }
                            }
                        }
>>>>>>> 018ecfba
                    }
                    return new Object[] { result };
                } );
            case 3: // getBlockPosition
            {
                // This is probably safe to do on the Lua thread. Probably.
                BlockPos pos = m_computer.getPos();
                return new Object[] { pos.getX(), pos.getY(), pos.getZ() };
            }
            case 4:
            {
                // getBlockInfos
                final int minX = getInt( arguments, 0 );
                final int minY = getInt( arguments, 1 );
                final int minZ = getInt( arguments, 2 );
                final int maxX = getInt( arguments, 3 );
                final int maxY = getInt( arguments, 4 );
                final int maxZ = getInt( arguments, 5 );
                return context.executeMainThreadTask( () ->
                {
                    // Get the details of the block
                    World world = m_computer.getWorld();
                    BlockPos min = new BlockPos(
                        Math.min( minX, maxX ),
                        Math.min( minY, maxY ),
                        Math.min( minZ, maxZ )
                    );
                    BlockPos max = new BlockPos(
                        Math.max( minX, maxX ),
                        Math.max( minY, maxY ),
                        Math.max( minZ, maxZ )
                    );
                    if( !World.isValid( min ) || !World.isValid( max ) )
                    {
                        throw new LuaException( "Co-ordinates out of range" );
                    }

                    int blocks = (max.getX() - min.getX() + 1) * (max.getY() - min.getY() + 1) * (max.getZ() - min.getZ() + 1);
                    if( blocks > 4096 ) throw new LuaException( "Too many blocks" );

                    List<Object> results = new ArrayList<>( blocks );
                    for( int y = min.getY(); y <= max.getY(); y++ )
                    {
                        for( int z = min.getZ(); z <= max.getZ(); z++ )
                        {
                            for( int x = min.getX(); x <= max.getX(); x++ )
                            {
                                BlockPos pos = new BlockPos( x, y, z );
                                results.add( getBlockInfo( world, pos ) );
                            }
                        }
                    }
                    return new Object[] { results };
                } );
            }
            case 5:
            {
                // getBlockInfo
                final int x = getInt( arguments, 0 );
                final int y = getInt( arguments, 1 );
                final int z = getInt( arguments, 2 );
                return context.executeMainThreadTask( () ->
                {
                    // Get the details of the block
                    World world = m_computer.getWorld();
                    BlockPos position = new BlockPos( x, y, z );
                    if( World.isValid( position ) )
                    {
                        return new Object[] { getBlockInfo( world, position ) };
                    }
                    else
                    {
                        throw new LuaException( "Co-ordinates out of range" );
                    }
                } );
            }
            default:
            {
                return null;
            }
        }
    }
}<|MERGE_RESOLUTION|>--- conflicted
+++ resolved
@@ -27,10 +27,7 @@
 import net.minecraftforge.registries.ForgeRegistries;
 
 import javax.annotation.Nonnull;
-import java.util.ArrayList;
-import java.util.HashMap;
-import java.util.List;
-import java.util.Map;
+import java.util.*;
 
 import static dan200.computercraft.api.lua.ArgumentHelper.getInt;
 import static dan200.computercraft.api.lua.ArgumentHelper.getString;
@@ -144,7 +141,6 @@
                 // list
                 return context.executeMainThreadTask( () ->
                 {
-<<<<<<< HEAD
                     MinecraftServer server = m_computer.getWorld().getServer();
 
                     if( server == null ) return new Object[] { Collections.emptyMap() };
@@ -156,40 +152,10 @@
                         if( !(node instanceof LiteralCommandNode) ) return new Object[] { Collections.emptyMap() };
                     }
 
-                    int i = 1;
-                    Map<Object, Object> result = new HashMap<>();
+                    List<String> result = new ArrayList<>();
                     for( CommandNode<?> child : node.getChildren() )
                     {
-                        if( child instanceof LiteralCommandNode<?> ) result.put( i++, child.getName() );
-=======
-                    List<String> result = new ArrayList<>();
-                    MinecraftServer server = m_computer.getWorld().getMinecraftServer();
-                    if( server != null )
-                    {
-                        ICommandManager commandManager = server.getCommandManager();
-                        ICommandSender commandSender = m_computer.getCommandSender();
-                        Map<String, ICommand> commands = commandManager.getCommands();
-                        for( Map.Entry<String, ICommand> entry : commands.entrySet() )
-                        {
-                            String name = entry.getKey();
-                            ICommand command = entry.getValue();
-                            try
-                            {
-                                if( command.checkPermission( server, commandSender ) )
-                                {
-                                    result.add( name );
-                                }
-                            }
-                            catch( Throwable t )
-                            {
-                                // Ignore buggy command
-                                if( ComputerCraft.logPeripheralErrors )
-                                {
-                                    ComputerCraft.log.error( "Error checking permissions of command.", t );
-                                }
-                            }
-                        }
->>>>>>> 018ecfba
+                        if( child instanceof LiteralCommandNode<?> ) result.add( child.getName() );
                     }
                     return new Object[] { result };
                 } );
