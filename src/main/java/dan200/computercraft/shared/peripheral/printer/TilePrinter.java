/*
 * This file is part of ComputerCraft - http://www.computercraft.info
 * Copyright Daniel Ratcliffe, 2011-2019. Do not distribute without permission.
 * Send enquiries to dratcliffe@gmail.com
 */

package dan200.computercraft.shared.peripheral.printer;

import dan200.computercraft.ComputerCraft;
import dan200.computercraft.api.peripheral.IPeripheral;
import dan200.computercraft.api.peripheral.IPeripheralTile;
import dan200.computercraft.core.terminal.Terminal;
import dan200.computercraft.shared.common.TileGeneric;
import dan200.computercraft.shared.media.items.ItemPrintout;
import dan200.computercraft.shared.util.ColourUtils;
import dan200.computercraft.shared.util.DefaultSidedInventory;
import dan200.computercraft.shared.util.NamedTileEntityType;
import dan200.computercraft.shared.util.WorldUtil;
import net.minecraft.block.BlockState;
import net.minecraft.entity.player.PlayerEntity;
import net.minecraft.entity.player.PlayerInventory;
import net.minecraft.entity.player.ServerPlayerEntity;
import net.minecraft.inventory.ItemStackHelper;
import net.minecraft.inventory.container.Container;
import net.minecraft.inventory.container.INamedContainerProvider;
import net.minecraft.item.*;
import net.minecraft.nbt.CompoundNBT;
import net.minecraft.util.*;
import net.minecraft.util.math.BlockPos;
import net.minecraft.util.math.BlockRayTraceResult;
import net.minecraft.util.text.ITextComponent;
import net.minecraft.util.text.TranslationTextComponent;
import net.minecraftforge.common.capabilities.Capability;
import net.minecraftforge.common.util.LazyOptional;
import net.minecraftforge.fml.network.NetworkHooks;
import net.minecraftforge.items.IItemHandlerModifiable;
import net.minecraftforge.items.wrapper.InvWrapper;
import net.minecraftforge.items.wrapper.SidedInvWrapper;

import javax.annotation.Nonnull;
import javax.annotation.Nullable;

import static net.minecraftforge.items.CapabilityItemHandler.ITEM_HANDLER_CAPABILITY;

public final class TilePrinter extends TileGeneric implements DefaultSidedInventory, IPeripheralTile, INameable, INamedContainerProvider
{
    public static final NamedTileEntityType<TilePrinter> FACTORY = NamedTileEntityType.create(
        new ResourceLocation( ComputerCraft.MOD_ID, "printer" ),
        TilePrinter::new
    );

<<<<<<< HEAD
    private static final String NBT_NAME = "CustomName";
    private static final String NBT_PRINTING = "Printing";
    private static final String NBT_PAGE_TITLE = "PageTitle";
=======
    private static final int[] BOTTOM_SLOTS = new int[] { 7, 8, 9, 10, 11, 12 };
    private static final int[] TOP_SLOTS = new int[] { 1, 2, 3, 4, 5, 6 };
    private static final int[] SIDE_SLOTS = new int[] { 0 };
>>>>>>> eb5cff10

    static final int SLOTS = 13;

    private static final int[] BOTTOM_SLOTS = new int[] { 7, 8, 9, 10, 11, 12 };
    private static final int[] TOP_SLOTS = new int[] { 1, 2, 3, 4, 5, 6 };
    private static final int[] SIDE_SLOTS = new int[] { 0 };

    ITextComponent customName;

    private final NonNullList<ItemStack> m_inventory = NonNullList.withSize( SLOTS, ItemStack.EMPTY );
    private LazyOptional<IItemHandlerModifiable>[] itemHandlerCaps;

    private final Terminal m_page = new Terminal( ItemPrintout.LINE_MAX_LENGTH, ItemPrintout.LINES_PER_PAGE );
    private String m_pageTitle = "";
    private boolean m_printing = false;

    private TilePrinter()
    {
        super( FACTORY );
    }

    @Override
    public void destroy()
    {
        ejectContents();
    }

    @Override
    protected void invalidateCaps()
    {
        super.invalidateCaps();

        if( itemHandlerCaps != null )
        {
            for( int i = 0; i < itemHandlerCaps.length; i++ )
            {
                if( itemHandlerCaps[i] == null ) continue;
                itemHandlerCaps[i].invalidate();
                itemHandlerCaps[i] = null;
            }
        }
    }

    @Override
    public boolean onActivate( PlayerEntity player, Hand hand, BlockRayTraceResult hit )
    {
        if( player.isSneaking() ) return false;

        if( !getWorld().isRemote ) NetworkHooks.openGui( (ServerPlayerEntity) player, this );
        return true;
    }

    @Override
    public void read( CompoundNBT nbt )
    {
        super.read( nbt );

        customName = nbt.contains( NBT_NAME ) ? ITextComponent.Serializer.fromJson( nbt.getString( NBT_NAME ) ) : null;

        // Read page
        synchronized( m_page )
        {
            m_printing = nbt.getBoolean( NBT_PRINTING );
            m_pageTitle = nbt.getString( NBT_PAGE_TITLE );
            m_page.readFromNBT( nbt );
        }

        // Read inventory
        NBTTagList itemList = nbt.getTagList( "Items", Constants.NBT.TAG_COMPOUND );
        for( int i = 0; i < itemList.tagCount(); i++ )
        {
<<<<<<< HEAD
            ItemStackHelper.loadAllItems( nbt, m_inventory );
=======
            NBTTagCompound itemTag = itemList.getCompoundTagAt( i );
            int slot = itemTag.getByte( "Slot" ) & 0xff;
            if( slot < m_inventory.size() ) m_inventory.set( slot, new ItemStack( itemTag ) );
>>>>>>> eb5cff10
        }
    }

    @Nonnull
    @Override
    public CompoundNBT write( CompoundNBT nbt )
    {
        if( customName != null ) nbt.putString( NBT_NAME, ITextComponent.Serializer.toJson( customName ) );

        // Write page
        synchronized( m_page )
        {
            nbt.putBoolean( NBT_PRINTING, m_printing );
            nbt.putString( NBT_PAGE_TITLE, m_pageTitle );
            m_page.writeToNBT( nbt );
        }

        // Write inventory
        NBTTagList itemList = new NBTTagList();
        for( int i = 0; i < m_inventory.size(); i++ )
        {
<<<<<<< HEAD
            ItemStackHelper.saveAllItems( nbt, m_inventory );
=======
            ItemStack stack = m_inventory.get( i );
            if( stack.isEmpty() ) continue;

            NBTTagCompound tag = new NBTTagCompound();
            tag.setByte( "Slot", (byte) i );
            stack.writeToNBT( tag );
            itemList.appendTag( tag );
>>>>>>> eb5cff10
        }
        nbt.setTag( "Items", itemList );

        return super.write( nbt );
    }

    boolean isPrinting()
    {
        return m_printing;
    }

    // IInventory implementation
    @Override
    public int getSizeInventory()
    {
        return m_inventory.size();
    }

    @Override
    public boolean isEmpty()
    {
        for( ItemStack stack : m_inventory )
        {
            if( !stack.isEmpty() ) return false;
        }
        return true;
    }

    @Nonnull
    @Override
    public ItemStack getStackInSlot( int slot )
    {
        return m_inventory.get( slot );
    }

    @Nonnull
    @Override
    public ItemStack removeStackFromSlot( int slot )
    {
<<<<<<< HEAD
        synchronized( m_inventory )
        {
            ItemStack result = m_inventory.get( i );
            m_inventory.set( i, ItemStack.EMPTY );
            markDirty();
            updateBlockState();
            return result;
        }
=======
        ItemStack result = m_inventory.get( slot );
        m_inventory.set( slot, ItemStack.EMPTY );
        markDirty();
        updateAnim();
        return result;
>>>>>>> eb5cff10
    }

    @Nonnull
    @Override
    public ItemStack decrStackSize( int slot, int count )
    {
        ItemStack stack = m_inventory.get( slot );
        if( stack.isEmpty() ) return ItemStack.EMPTY;

<<<<<<< HEAD
            if( m_inventory.get( i ).getCount() <= j )
            {
                ItemStack itemstack = m_inventory.get( i );
                m_inventory.set( i, ItemStack.EMPTY );
                markDirty();
                updateBlockState();
                return itemstack;
            }

            ItemStack part = m_inventory.get( i ).split( j );
            if( m_inventory.get( i ).isEmpty() )
            {
                m_inventory.set( i, ItemStack.EMPTY );
                updateBlockState();
            }
            markDirty();
            return part;
=======
        if( stack.getCount() <= count )
        {
            setInventorySlotContents( slot, ItemStack.EMPTY );
            return stack;
        }

        ItemStack part = stack.splitStack( count );
        if( m_inventory.get( slot ).isEmpty() )
        {
            m_inventory.set( slot, ItemStack.EMPTY );
            updateAnim();
>>>>>>> eb5cff10
        }
        markDirty();
        return part;
    }

    @Override
    public void setInventorySlotContents( int slot, @Nonnull ItemStack stack )
    {
<<<<<<< HEAD
        synchronized( m_inventory )
        {
            m_inventory.set( i, stack );
            markDirty();
            updateBlockState();
        }
=======
        m_inventory.set( slot, stack );
        markDirty();
        updateAnim();
>>>>>>> eb5cff10
    }

    @Override
    public void clear()
    {
<<<<<<< HEAD
        synchronized( m_inventory )
        {
            for( int i = 0; i < m_inventory.size(); i++ ) m_inventory.set( i, ItemStack.EMPTY );
            markDirty();
            updateBlockState();
        }
=======
        for( int i = 0; i < m_inventory.size(); i++ ) m_inventory.set( i, ItemStack.EMPTY );
        markDirty();
        updateAnim();
>>>>>>> eb5cff10
    }

    @Override
    public boolean isItemValidForSlot( int slot, @Nonnull ItemStack stack )
    {
        if( slot == 0 )
        {
            return isInk( stack );
        }
        else if( slot >= TOP_SLOTS[0] && slot <= TOP_SLOTS[TOP_SLOTS.length - 1] )
        {
            return isPaper( stack );
        }
        else
        {
            return false;
        }
    }

    @Override
    public boolean isUsableByPlayer( @Nonnull PlayerEntity playerEntity )
    {
        return isUsable( playerEntity, false );
    }

    // ISidedInventory implementation

    @Nonnull
    @Override
    public int[] getSlotsForFace( @Nonnull Direction side )
    {
        switch( side )
        {
            case DOWN: // Bottom (Out tray)
                return BOTTOM_SLOTS;
            case UP: // Top (In tray)
                return TOP_SLOTS;
            default: // Sides (Ink)
                return SIDE_SLOTS;
        }
    }

    // IPeripheralTile implementation

    @Override
    public IPeripheral getPeripheral( @Nonnull Direction side )
    {
        return new PrinterPeripheral( this );
    }

    @Nullable
    Terminal getCurrentPage()
    {
        synchronized( m_page )
        {
            return m_printing ? m_page : null;
        }
    }

    boolean startNewPage()
    {
        synchronized( m_page )
        {
            if( !canInputPage() ) return false;
            if( m_printing && !outputPage() ) return false;
            return inputPage();
        }
    }

    boolean endCurrentPage()
    {
        synchronized( m_page )
        {
            return m_printing && outputPage();
        }
    }

    int getInkLevel()
    {
        ItemStack inkStack = m_inventory.get( 0 );
        return isInk( inkStack ) ? inkStack.getCount() : 0;
    }

    int getPaperLevel()
    {
        int count = 0;
        for( int i = 1; i < 7; i++ )
        {
            ItemStack paperStack = m_inventory.get( i );
            if( isPaper( paperStack ) ) count += paperStack.getCount();
        }
        return count;
    }

    void setPageTitle( String title )
    {
        synchronized( m_page )
        {
            if( m_printing ) m_pageTitle = title;
        }
    }

    private static boolean isInk( @Nonnull ItemStack stack )
    {
        return stack.getItem() instanceof DyeItem;
    }

    private static boolean isPaper( @Nonnull ItemStack stack )
    {
        Item item = stack.getItem();
        return item == Items.PAPER
            || (item instanceof ItemPrintout && ((ItemPrintout) item).getType() == ItemPrintout.Type.PAGE);
    }

    private boolean canInputPage()
    {
        ItemStack inkStack = m_inventory.get( 0 );
        return !inkStack.isEmpty() && isInk( inkStack ) && getPaperLevel() > 0;
    }

    private boolean inputPage()
    {
        ItemStack inkStack = m_inventory.get( 0 );
        if( !isInk( inkStack ) ) return false;

        for( int i = 1; i < 7; i++ )
        {
            ItemStack paperStack = m_inventory.get( i );
            if( paperStack.isEmpty() || !isPaper( paperStack ) ) continue;

            // Setup the new page
            int colour = inkStack.getItemDamage();
            m_page.setTextColour( colour >= 0 && colour < 16 ? 15 - colour : 15 );

            m_page.clear();
            if( paperStack.getItem() instanceof ItemPrintout )
            {
                m_pageTitle = ItemPrintout.getTitle( paperStack );
                String[] text = ItemPrintout.getText( paperStack );
                String[] textColour = ItemPrintout.getColours( paperStack );
                for( int y = 0; y < m_page.getHeight(); y++ )
                {
<<<<<<< HEAD
                    // Setup the new page
                    DyeColor dye = ColourUtils.getStackColour( inkStack );
                    m_page.setTextColour( dye != null ? dye.getId() : 15 );

                    m_page.clear();
                    if( paperStack.getItem() instanceof ItemPrintout )
                    {
                        m_pageTitle = ItemPrintout.getTitle( paperStack );
                        String[] text = ItemPrintout.getText( paperStack );
                        String[] textColour = ItemPrintout.getColours( paperStack );
                        for( int y = 0; y < m_page.getHeight(); y++ )
                        {
                            m_page.setLine( y, text[y], textColour[y], "" );
                        }
                    }
                    else
                    {
                        m_pageTitle = "";
                    }
                    m_page.setCursorPos( 0, 0 );

                    // Decrement ink
                    inkStack.shrink( 1 );
                    if( inkStack.isEmpty() ) m_inventory.set( 0, ItemStack.EMPTY );

                    // Decrement paper
                    paperStack.shrink( 1 );
                    if( paperStack.isEmpty() )
                    {
                        m_inventory.set( i, ItemStack.EMPTY );
                        updateBlockState();
                    }

                    markDirty();
                    m_printing = true;
                    return true;
=======
                    m_page.setLine( y, text[y], textColour[y], "" );
>>>>>>> eb5cff10
                }
            }
            else
            {
                m_pageTitle = "";
            }
            m_page.setCursorPos( 0, 0 );

            // Decrement ink
            inkStack.shrink( 1 );
            if( inkStack.isEmpty() ) m_inventory.set( 0, ItemStack.EMPTY );

            // Decrement paper
            paperStack.shrink( 1 );
            if( paperStack.isEmpty() )
            {
                m_inventory.set( i, ItemStack.EMPTY );
                updateAnim();
            }

            markDirty();
            m_printing = true;
            return true;
        }
        return false;
    }

    private boolean outputPage()
    {
        int height = m_page.getHeight();
        String[] lines = new String[height];
        String[] colours = new String[height];
        for( int i = 0; i < height; i++ )
        {
            lines[i] = m_page.getLine( i ).toString();
            colours[i] = m_page.getTextColourLine( i ).toString();
        }

        ItemStack stack = ItemPrintout.createSingleFromTitleAndText( m_pageTitle, lines, colours );
        for( int slot : BOTTOM_SLOTS )
        {
            if( m_inventory.get( slot ).isEmpty() )
            {
<<<<<<< HEAD
                for( int slot : BOTTOM_SLOTS )
                {
                    if( m_inventory.get( slot ).isEmpty() )
                    {
                        setInventorySlotContents( slot, stack );
                        m_printing = false;
                        return true;
                    }
                }
=======
                setInventorySlotContents( slot, stack );
                m_printing = false;
                return true;
>>>>>>> eb5cff10
            }
        }
        return false;
    }

    private void ejectContents()
    {
        for( int i = 0; i < 13; i++ )
        {
            ItemStack stack = m_inventory.get( i );
            if( !stack.isEmpty() )
            {
                // Remove the stack from the inventory
                setInventorySlotContents( i, ItemStack.EMPTY );

                // Spawn the item in the world
                BlockPos pos = getPos();
                double x = pos.getX() + 0.5;
                double y = pos.getY() + 0.75;
                double z = pos.getZ() + 0.5;
                WorldUtil.dropItemStack( stack, getWorld(), x, y, z );
            }
        }
    }

    private void updateBlockState()
    {
<<<<<<< HEAD
        boolean top = false, bottom = false;
        synchronized( m_inventory )
        {
            for( int i = 1; i < 7; i++ )
            {
                ItemStack stack = m_inventory.get( i );
                if( !stack.isEmpty() && isPaper( stack ) )
                {
                    top = true;
                    break;
                }
=======
        int anim = 0;
        for( int i = 1; i < 7; i++ )
        {
            ItemStack stack = m_inventory.get( i );
            if( !stack.isEmpty() && isPaper( stack ) )
            {
                anim += 1;
                break;
>>>>>>> eb5cff10
            }
        }
        for( int i = 7; i < 13; i++ )
        {
            ItemStack stack = m_inventory.get( i );
            if( !stack.isEmpty() && isPaper( stack ) )
            {
<<<<<<< HEAD
                ItemStack stack = m_inventory.get( i );
                if( !stack.isEmpty() && isPaper( stack ) )
                {
                    bottom = true;
                    break;
                }
            }
        }

        updateBlockState( top, bottom );
=======
                anim += 2;
                break;
            }
        }
        setAnim( anim );
>>>>>>> eb5cff10
    }

    private void updateBlockState( boolean top, boolean bottom )
    {
        if( removed ) return;

        BlockState state = getBlockState();
        if( state.get( BlockPrinter.TOP ) == top & state.get( BlockPrinter.BOTTOM ) == bottom ) return;

        getWorld().setBlockState( getPos(), state.with( BlockPrinter.TOP, top ).with( BlockPrinter.BOTTOM, bottom ) );
    }

    @SuppressWarnings( { "unchecked", "rawtypes" } )
    @Nonnull
    @Override
    public <T> LazyOptional<T> getCapability( @Nonnull Capability<T> capability, @Nullable Direction facing )
    {
        if( capability == ITEM_HANDLER_CAPABILITY )
        {
            LazyOptional<IItemHandlerModifiable>[] handlers = itemHandlerCaps;
            if( handlers == null ) handlers = itemHandlerCaps = new LazyOptional[7];

            int index = facing == null ? 0 : 1 + facing.getIndex();
            LazyOptional<IItemHandlerModifiable> handler = handlers[index];
            if( handler == null )
            {
                handler = handlers[index] = facing == null
                    ? LazyOptional.of( () -> new InvWrapper( this ) )
                    : LazyOptional.of( () -> new SidedInvWrapper( this, facing ) );
            }

            return handler.cast();
        }

        return super.getCapability( capability, facing );
    }

    @Override
    public boolean hasCustomName()
    {
        return customName != null;
    }

    @Nullable
    @Override
    public ITextComponent getCustomName()
    {
        return customName;
    }

    @Nonnull
    @Override
    public ITextComponent getName()
    {
        return customName != null ? customName : new TranslationTextComponent( getBlockState().getBlock().getTranslationKey() );
    }

    @Override
    public ITextComponent getDisplayName()
    {
        return INameable.super.getDisplayName();
    }

    @Nonnull
    @Override
    public Container createMenu( int id, @Nonnull PlayerInventory inventory, @Nonnull PlayerEntity player )
    {
        return new ContainerPrinter( id, inventory, this );
    }
}<|MERGE_RESOLUTION|>--- conflicted
+++ resolved
@@ -49,21 +49,15 @@
         TilePrinter::new
     );
 
-<<<<<<< HEAD
     private static final String NBT_NAME = "CustomName";
     private static final String NBT_PRINTING = "Printing";
     private static final String NBT_PAGE_TITLE = "PageTitle";
-=======
+
+    static final int SLOTS = 13;
+
     private static final int[] BOTTOM_SLOTS = new int[] { 7, 8, 9, 10, 11, 12 };
     private static final int[] TOP_SLOTS = new int[] { 1, 2, 3, 4, 5, 6 };
     private static final int[] SIDE_SLOTS = new int[] { 0 };
->>>>>>> eb5cff10
-
-    static final int SLOTS = 13;
-
-    private static final int[] BOTTOM_SLOTS = new int[] { 7, 8, 9, 10, 11, 12 };
-    private static final int[] TOP_SLOTS = new int[] { 1, 2, 3, 4, 5, 6 };
-    private static final int[] SIDE_SLOTS = new int[] { 0 };
 
     ITextComponent customName;
 
@@ -126,17 +120,7 @@
         }
 
         // Read inventory
-        NBTTagList itemList = nbt.getTagList( "Items", Constants.NBT.TAG_COMPOUND );
-        for( int i = 0; i < itemList.tagCount(); i++ )
-        {
-<<<<<<< HEAD
-            ItemStackHelper.loadAllItems( nbt, m_inventory );
-=======
-            NBTTagCompound itemTag = itemList.getCompoundTagAt( i );
-            int slot = itemTag.getByte( "Slot" ) & 0xff;
-            if( slot < m_inventory.size() ) m_inventory.set( slot, new ItemStack( itemTag ) );
->>>>>>> eb5cff10
-        }
+        ItemStackHelper.loadAllItems( nbt, m_inventory );
     }
 
     @Nonnull
@@ -154,22 +138,7 @@
         }
 
         // Write inventory
-        NBTTagList itemList = new NBTTagList();
-        for( int i = 0; i < m_inventory.size(); i++ )
-        {
-<<<<<<< HEAD
-            ItemStackHelper.saveAllItems( nbt, m_inventory );
-=======
-            ItemStack stack = m_inventory.get( i );
-            if( stack.isEmpty() ) continue;
-
-            NBTTagCompound tag = new NBTTagCompound();
-            tag.setByte( "Slot", (byte) i );
-            stack.writeToNBT( tag );
-            itemList.appendTag( tag );
->>>>>>> eb5cff10
-        }
-        nbt.setTag( "Items", itemList );
+        ItemStackHelper.saveAllItems( nbt, m_inventory );
 
         return super.write( nbt );
     }
@@ -207,22 +176,11 @@
     @Override
     public ItemStack removeStackFromSlot( int slot )
     {
-<<<<<<< HEAD
-        synchronized( m_inventory )
-        {
-            ItemStack result = m_inventory.get( i );
-            m_inventory.set( i, ItemStack.EMPTY );
-            markDirty();
-            updateBlockState();
-            return result;
-        }
-=======
         ItemStack result = m_inventory.get( slot );
         m_inventory.set( slot, ItemStack.EMPTY );
         markDirty();
-        updateAnim();
+        updateBlockState();
         return result;
->>>>>>> eb5cff10
     }
 
     @Nonnull
@@ -232,37 +190,17 @@
         ItemStack stack = m_inventory.get( slot );
         if( stack.isEmpty() ) return ItemStack.EMPTY;
 
-<<<<<<< HEAD
-            if( m_inventory.get( i ).getCount() <= j )
-            {
-                ItemStack itemstack = m_inventory.get( i );
-                m_inventory.set( i, ItemStack.EMPTY );
-                markDirty();
-                updateBlockState();
-                return itemstack;
-            }
-
-            ItemStack part = m_inventory.get( i ).split( j );
-            if( m_inventory.get( i ).isEmpty() )
-            {
-                m_inventory.set( i, ItemStack.EMPTY );
-                updateBlockState();
-            }
-            markDirty();
-            return part;
-=======
         if( stack.getCount() <= count )
         {
             setInventorySlotContents( slot, ItemStack.EMPTY );
             return stack;
         }
 
-        ItemStack part = stack.splitStack( count );
+        ItemStack part = stack.split( count );
         if( m_inventory.get( slot ).isEmpty() )
         {
             m_inventory.set( slot, ItemStack.EMPTY );
-            updateAnim();
->>>>>>> eb5cff10
+            updateBlockState();
         }
         markDirty();
         return part;
@@ -271,35 +209,17 @@
     @Override
     public void setInventorySlotContents( int slot, @Nonnull ItemStack stack )
     {
-<<<<<<< HEAD
-        synchronized( m_inventory )
-        {
-            m_inventory.set( i, stack );
-            markDirty();
-            updateBlockState();
-        }
-=======
         m_inventory.set( slot, stack );
         markDirty();
-        updateAnim();
->>>>>>> eb5cff10
+        updateBlockState();
     }
 
     @Override
     public void clear()
     {
-<<<<<<< HEAD
-        synchronized( m_inventory )
-        {
-            for( int i = 0; i < m_inventory.size(); i++ ) m_inventory.set( i, ItemStack.EMPTY );
-            markDirty();
-            updateBlockState();
-        }
-=======
         for( int i = 0; i < m_inventory.size(); i++ ) m_inventory.set( i, ItemStack.EMPTY );
         markDirty();
-        updateAnim();
->>>>>>> eb5cff10
+        updateBlockState();
     }
 
     @Override
@@ -431,8 +351,8 @@
             if( paperStack.isEmpty() || !isPaper( paperStack ) ) continue;
 
             // Setup the new page
-            int colour = inkStack.getItemDamage();
-            m_page.setTextColour( colour >= 0 && colour < 16 ? 15 - colour : 15 );
+            DyeColor dye = ColourUtils.getStackColour( inkStack );
+            m_page.setTextColour( dye != null ? dye.getId() : 15 );
 
             m_page.clear();
             if( paperStack.getItem() instanceof ItemPrintout )
@@ -442,46 +362,7 @@
                 String[] textColour = ItemPrintout.getColours( paperStack );
                 for( int y = 0; y < m_page.getHeight(); y++ )
                 {
-<<<<<<< HEAD
-                    // Setup the new page
-                    DyeColor dye = ColourUtils.getStackColour( inkStack );
-                    m_page.setTextColour( dye != null ? dye.getId() : 15 );
-
-                    m_page.clear();
-                    if( paperStack.getItem() instanceof ItemPrintout )
-                    {
-                        m_pageTitle = ItemPrintout.getTitle( paperStack );
-                        String[] text = ItemPrintout.getText( paperStack );
-                        String[] textColour = ItemPrintout.getColours( paperStack );
-                        for( int y = 0; y < m_page.getHeight(); y++ )
-                        {
-                            m_page.setLine( y, text[y], textColour[y], "" );
-                        }
-                    }
-                    else
-                    {
-                        m_pageTitle = "";
-                    }
-                    m_page.setCursorPos( 0, 0 );
-
-                    // Decrement ink
-                    inkStack.shrink( 1 );
-                    if( inkStack.isEmpty() ) m_inventory.set( 0, ItemStack.EMPTY );
-
-                    // Decrement paper
-                    paperStack.shrink( 1 );
-                    if( paperStack.isEmpty() )
-                    {
-                        m_inventory.set( i, ItemStack.EMPTY );
-                        updateBlockState();
-                    }
-
-                    markDirty();
-                    m_printing = true;
-                    return true;
-=======
                     m_page.setLine( y, text[y], textColour[y], "" );
->>>>>>> eb5cff10
                 }
             }
             else
@@ -499,7 +380,7 @@
             if( paperStack.isEmpty() )
             {
                 m_inventory.set( i, ItemStack.EMPTY );
-                updateAnim();
+                updateBlockState();
             }
 
             markDirty();
@@ -525,21 +406,9 @@
         {
             if( m_inventory.get( slot ).isEmpty() )
             {
-<<<<<<< HEAD
-                for( int slot : BOTTOM_SLOTS )
-                {
-                    if( m_inventory.get( slot ).isEmpty() )
-                    {
-                        setInventorySlotContents( slot, stack );
-                        m_printing = false;
-                        return true;
-                    }
-                }
-=======
                 setInventorySlotContents( slot, stack );
                 m_printing = false;
                 return true;
->>>>>>> eb5cff10
             }
         }
         return false;
@@ -567,28 +436,14 @@
 
     private void updateBlockState()
     {
-<<<<<<< HEAD
         boolean top = false, bottom = false;
-        synchronized( m_inventory )
-        {
-            for( int i = 1; i < 7; i++ )
-            {
-                ItemStack stack = m_inventory.get( i );
-                if( !stack.isEmpty() && isPaper( stack ) )
-                {
-                    top = true;
-                    break;
-                }
-=======
-        int anim = 0;
         for( int i = 1; i < 7; i++ )
         {
             ItemStack stack = m_inventory.get( i );
             if( !stack.isEmpty() && isPaper( stack ) )
             {
-                anim += 1;
+                top = true;
                 break;
->>>>>>> eb5cff10
             }
         }
         for( int i = 7; i < 13; i++ )
@@ -596,24 +451,12 @@
             ItemStack stack = m_inventory.get( i );
             if( !stack.isEmpty() && isPaper( stack ) )
             {
-<<<<<<< HEAD
-                ItemStack stack = m_inventory.get( i );
-                if( !stack.isEmpty() && isPaper( stack ) )
-                {
-                    bottom = true;
-                    break;
-                }
+                bottom = true;
+                break;
             }
         }
 
         updateBlockState( top, bottom );
-=======
-                anim += 2;
-                break;
-            }
-        }
-        setAnim( anim );
->>>>>>> eb5cff10
     }
 
     private void updateBlockState( boolean top, boolean bottom )
