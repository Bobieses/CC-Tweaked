--- conflicted
+++ resolved
@@ -1,9 +1,5 @@
 # Mod properties
-<<<<<<< HEAD
-mod_version=1.84.1
-=======
 mod_version=1.85.0
->>>>>>> c8022904
 
 # Minecraft properties
 mc_version=1.14.4
