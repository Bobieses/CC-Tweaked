buildscript {
    repositories {
        jcenter()
        mavenCentral()
        maven {
            name = "forge"
            url = "http://files.minecraftforge.net/maven"
        }
    }
    dependencies {
        classpath 'com.google.code.gson:gson:2.8.1'
        classpath 'net.minecraftforge.gradle:ForgeGradle:3.0.115'
        classpath 'net.sf.proguard:proguard-gradle:6.1.0beta2'
        classpath 'org.ajoberstar.grgit:grgit-gradle:3.0.0'
    }
}

plugins {
<<<<<<< HEAD
    id 'com.matthewprenger.cursegradle' version '1.2.0'
=======
    id 'com.matthewprenger.cursegradle' version '1.0.10'
    id "com.github.breadmoirai.github-release" version "2.2.4"
>>>>>>> b195cab6
}

apply plugin: 'net.minecraftforge.gradle'
apply plugin: 'org.ajoberstar.grgit'
apply plugin: 'maven-publish'
apply plugin: 'maven'

version = mod_version

group = "org.squiddev"
archivesBaseName = "cc-tweaked-${mc_version}"

minecraft {
    runs {
        client {
            workingDirectory project.file('run')
            property 'forge.logging.markers', 'REGISTRIES'
            property 'forge.logging.console.level', 'debug'

            mods {
                computercraft {
                    source sourceSets.main
                }
            }
        }

        server {
            workingDirectory project.file('run')
            property 'forge.logging.markers', 'SCAN,REGISTRIES,REGISTRYDUMP'
            property 'forge.logging.console.level', 'debug'

            mods {
                computercraft {
                    source sourceSets.main
                }
            }
        }
    }

    mappings channel: 'snapshot', version: "${mappings_version}".toString()

    accessTransformer file('src/main/resources/META-INF/accesstransformer.cfg')
}

repositories {
    maven {
        name "JEI"
        url  "http://dvs1.progwml6.com/files/maven"
    }
    maven {
        name "SquidDev"
        url "https://squiddev.cc/maven"
    }
    ivy {
        name "Charset"
        artifactPattern "https://asie.pl/files/mods/Charset/LibOnly/[module]-[revision](-[classifier]).[ext]"
    }
    maven {
        name "Amadornes"
        url "http://maven.amadornes.com/"
    }
}

configurations {
    shade
    compile.extendsFrom shade
    deployerJars
}

dependencies {
    minecraft "net.minecraftforge:forge:${mc_version}-${forge_version}"

    compileOnly "mezz.jei:jei-1.13.2:5.0.0.8:api"
    // deobfProvided "pl.asie:Charset-Lib:0.5.4.6"
    // deobfProvided "MCMultiPart2:MCMultiPart:2.5.3"

    deobf "mezz.jei:jei-1.13.2:5.0.0.8"

    shade 'org.squiddev:Cobalt:0.5.0-SNAPSHOT'

    testImplementation 'org.junit.jupiter:junit-jupiter-api:5.1.0'
    testRuntimeOnly 'org.junit.jupiter:junit-jupiter-engine:5.1.0'

    deployerJars "org.apache.maven.wagon:wagon-ssh:3.0.0"
}

sourceSets {
    main {
        java {
            exclude 'dan200/computercraft/shared/integration/mcmp'
            exclude 'dan200/computercraft/shared/integration/charset'
        }
    }
}

javadoc {
    include "dan200/computercraft/api/**/*.java"
}

jar {
    dependsOn javadoc

    manifest {
        attributes(["Specification-Title": "computercraft",
                    "Specification-Vendor": "SquidDev",
                    "Specification-Version": "25.0",
                    "Implementation-Title": "CC: Tweaked",
                    "Implementation-Version": "${mod_version}",
                    "Implementation-Vendor" :"SquidDev",
                    "Implementation-Timestamp": new Date().format("yyyy-MM-dd'T'HH:mm:ssZ")])
    }

    from (sourceSets.main.allSource) {
        include "dan200/computercraft/api/**/*.java"
    }

    from configurations.shade.collect { it.isDirectory() ? it : zipTree(it) }
}

import java.nio.charset.StandardCharsets
import java.nio.file.*
import java.util.zip.*

import com.google.gson.GsonBuilder
import com.google.gson.JsonElement
import org.ajoberstar.grgit.Grgit
import proguard.gradle.ProGuardTask

task proguard(type: ProGuardTask, dependsOn: jar) {
    description "Removes unused shadowed classes from the jar"
    group "compact"

    injars jar.archivePath
    outjars "${jar.archivePath.absolutePath.replace(".jar", "")}-min.jar"

    // Add the main runtime jar and all non-shadowed dependencies
    libraryjars "${System.getProperty('java.home')}/lib/rt.jar"
    doFirst {
        sourceSets.main.compileClasspath
            .filter { !it.name.contains("Cobalt") }
            .each { libraryjars it }
    }

    // We want to avoid as much obfuscation as possible. We're only doing this to shrink code size.
    dontobfuscate; dontoptimize; keepattributes; keepparameternames

    // Proguard will remove directories by default, but that breaks JarMount.
    keepdirectories 'assets/computercraft/lua**'

    // Preserve ComputerCraft classes - we only want to strip shadowed files.
    keep 'class dan200.computercraft.** { *; }'

    // Preserve the constructors in Cobalt library class, as we init them via reflection
    keepclassmembers 'class org.squiddev.cobalt.lib.** { <init>(...); }'

    // LWJGL and Apache bundle Java 9 versions, which is great, but rather breaks Proguard
    dontwarn 'module-info'
    dontwarn 'org.apache.**,org.lwjgl.**'
}

task proguardMove(dependsOn: proguard) {
    description "Replace the original jar with the minified version"
    group "compact"

    doLast {
        Files.move(
            file("${jar.archivePath.absolutePath.replace(".jar", "")}-min.jar").toPath(),
            file(jar.archivePath).toPath(),
            StandardCopyOption.REPLACE_EXISTING
        )
    }
}



processResources {
    inputs.property "version", mod_version
    inputs.property "mcversion", mc_version

    def hash = 'none'
    Set<String> contributors = []
    try {
        def grgit = Grgit.open(dir: '.')
        hash = grgit.head().id

        def blacklist = ['GitHub', 'dan200', 'Daniel Ratcliffe']
        grgit.log().each {
            if (!blacklist.contains(it.author.name)) contributors.add(it.author.name)
            if (!blacklist.contains(it.committer.name)) contributors.add(it.committer.name)
        }
    } catch(Exception ignored) { }

    inputs.property "commithash", hash

    from(sourceSets.main.resources.srcDirs) {
        include 'META-INF/mods.toml'
        include 'data/computercraft/lua/rom/help/credits.txt'

        expand 'version': mod_version,
               'mcversion': mc_version,
               'gitcontributors': contributors.sort(false, String.CASE_INSENSITIVE_ORDER).join('\n')
    }

    from(sourceSets.main.resources.srcDirs) {
        exclude 'META-INF/mods.toml'
        exclude 'data/computercraft/lua/rom/help/credits.txt'
    }
}

task compressJson(dependsOn: jar) {
    group "compact"
    description "Minifies all JSON files, stripping whitespace"

    def jarPath = file(jar.archivePath)

    def tempPath = File.createTempFile("input", ".jar", temporaryDir)
    tempPath.deleteOnExit()

    def gson = new GsonBuilder().create()

    doLast {
        // Copy over all files in the current jar to the new one, running json files from GSON. As pretty printing
        // is turned off, they should be minified.
        new ZipFile(jarPath).withCloseable { inJar ->
            new ZipOutputStream(new BufferedOutputStream(new FileOutputStream(tempPath))).withCloseable { outJar ->
                inJar.entries().each { entry ->
                    if(entry.directory) {
                        outJar.putNextEntry(entry)
                    } else if(!entry.name.endsWith(".json")) {
                        outJar.putNextEntry(entry)
                        inJar.getInputStream(entry).withCloseable { outJar << it }
                    } else {
                        ZipEntry newEntry = new ZipEntry(entry.name)
                        newEntry.setTime(entry.time)
                        outJar.putNextEntry(newEntry)

                        def element = inJar.getInputStream(entry).withCloseable { gson.fromJson(it.newReader("UTF8"), JsonElement.class) }
                        outJar.write(gson.toJson(element).getBytes(StandardCharsets.UTF_8))
                    }
                }

            }
        }

        // And replace the original jar again
        Files.move(tempPath.toPath(), jarPath.toPath(), StandardCopyOption.REPLACE_EXISTING)
    }
}

assemble.dependsOn compressJson

curseforge {
    apiKey = project.hasProperty('curseForgeApiKey') ? project.curseForgeApiKey : ''
    project {
        id = '282001'
<<<<<<< HEAD
        releaseType = 'beta'
=======
        releaseType = 'release'
>>>>>>> b195cab6
        changelog = "Release notes can be found on the GitHub repository (https://github.com/SquidDev-CC/CC-Tweaked/releases/tag/v${mc_version}-${mod_version})."
    }
}

publishing {
    publications {
        mavenJava(MavenPublication) {
            from components.java
            // artifact sourceJar
        }
    }
}

uploadArchives {
    repositories {
        if(project.hasProperty('mavenUploadUrl')) {
            mavenDeployer {
                configuration = configurations.deployerJars

                repository(url: project.property('mavenUploadUrl')) {
                    authentication(
                        userName: project.property('mavenUploadUser'),
                        privateKey: project.property('mavenUploadKey'))
                }

                pom.project {
                    name 'CC: Tweaked'
                    packaging 'jar'
                    description 'CC: Tweaked is a fork of ComputerCraft, adding programmable computers, turtles and more to Minecraft.'
                    url 'https://github.com/SquidDev-CC/CC-Tweaked'

                    scm {
                        url 'https://github.com/SquidDev-CC/CC-Tweaked.git'
                    }

                    issueManagement {
                        system 'github'
                        url 'https://github.com/SquidDev-CC/CC-Tweaked/issues'
                    }

                    licenses {
                        license {
                            name 'ComputerCraft Public License, Version 1.0'
                            url 'https://github.com/SquidDev-CC/CC-Tweaked/blob/master/LICENSE'
                            distribution 'repo'
                        }
                    }
                }

                pom.whenConfigured { pom ->
                    pom.dependencies.clear()
                }
            }
        }
    }
}

githubRelease {
    token project.hasProperty('githubApiKey') ? project.githubApiKey : ''
    owner 'SquidDev-CC'
    repo 'CC-Tweaked'
    targetCommitish (mc_version == "1.12.2" ? "master" : mc_version)

    tagName "v${mc_version}-${mod_version}"
    releaseName "[${mc_version}] ${mod_version}"
    body ''
    prerelease false

    releaseAssets.from(jar.archivePath)
}

test {
    useJUnitPlatform()
    testLogging {
        events "passed", "skipped", "failed"
    }
}

gradle.projectsEvaluated {
    reobfJar.dependsOn proguardMove

    tasks.withType(JavaCompile) {
        options.compilerArgs << "-Xlint" << "-Xlint:-processing" // Causes Forge build to fail << "-Werror"
    }
}
<|MERGE_RESOLUTION|>--- conflicted
+++ resolved
@@ -16,12 +16,8 @@
 }
 
 plugins {
-<<<<<<< HEAD
     id 'com.matthewprenger.cursegradle' version '1.2.0'
-=======
-    id 'com.matthewprenger.cursegradle' version '1.0.10'
     id "com.github.breadmoirai.github-release" version "2.2.4"
->>>>>>> b195cab6
 }
 
 apply plugin: 'net.minecraftforge.gradle'
@@ -277,11 +273,7 @@
     apiKey = project.hasProperty('curseForgeApiKey') ? project.curseForgeApiKey : ''
     project {
         id = '282001'
-<<<<<<< HEAD
         releaseType = 'beta'
-=======
-        releaseType = 'release'
->>>>>>> b195cab6
         changelog = "Release notes can be found on the GitHub repository (https://github.com/SquidDev-CC/CC-Tweaked/releases/tag/v${mc_version}-${mod_version})."
     }
 }
@@ -348,7 +340,7 @@
     tagName "v${mc_version}-${mod_version}"
     releaseName "[${mc_version}] ${mod_version}"
     body ''
-    prerelease false
+    prerelease true
 
     releaseAssets.from(jar.archivePath)
 }
